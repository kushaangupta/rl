--- conflicted
+++ resolved
@@ -8,20 +8,12 @@
 
 import pytest
 import torch
-<<<<<<< HEAD
 from _utils_internal import get_available_devices, generate_seeds
 
 try:
     from hydra import initialize, compose
     from hydra.core.config_store import ConfigStore
     from hydra.core.global_hydra import GlobalHydra
-=======
-from _utils_internal import generate_seeds, get_available_devices
-
-try:
-    from hydra import compose, initialize
-    from hydra.core.config_store import ConfigStore
->>>>>>> 341b3ab1
 
     _has_hydra = True
 except ImportError:
@@ -64,7 +56,6 @@
     assert len(td_keys) == len(expeceted_keys)
 
 
-<<<<<<< HEAD
 class TestMakers:
     @pytest.fixture(scope="class", autouse=True)
     def init_hydra(self, request):
@@ -109,100 +100,6 @@
 
             actor = make_dqn_actor(proof_environment, cfg, device)
             td = proof_environment.reset().to(device)
-=======
-@pytest.mark.skipif(not _has_gym, reason="No gym library found")
-@pytest.mark.skipif(not _has_tv, reason="No torchvision library found")
-@pytest.mark.skipif(not _has_hydra, reason="No hydra library found")
-@pytest.mark.parametrize("device", get_available_devices())
-@pytest.mark.parametrize("noisy", [tuple(), ("noisy=True",)])
-@pytest.mark.parametrize("distributional", [tuple(), ("distributional=True",)])
-@pytest.mark.parametrize("from_pixels", [tuple(), ("from_pixels=True", "catframes=4")])
-def test_dqn_maker(device, noisy, distributional, from_pixels):
-    flags = list(noisy + distributional + from_pixels) + ["env_name=CartPole-v1"]
-
-    config_fields = [
-        (config_field.name, config_field.type, config_field)
-        for config_cls in (
-            EnvConfig,
-            DiscreteModelConfig,
-        )
-        for config_field in dataclasses.fields(config_cls)
-    ]
-
-    Config = dataclasses.make_dataclass(cls_name="Config", fields=config_fields)
-    cs = ConfigStore.instance()
-    cs.store(name="config", node=Config)
-    with initialize(version_base=None, config_path=None):
-        cfg = compose(config_name="config", overrides=flags)
-
-        env_maker = (
-            DiscreteActionConvMockEnvNumpy if from_pixels else DiscreteActionVecMockEnv
-        )
-        env_maker = transformed_env_constructor(
-            cfg, use_env_creator=False, custom_env_maker=env_maker
-        )
-        proof_environment = env_maker()
-
-        actor = make_dqn_actor(proof_environment, cfg, device)
-        td = proof_environment.reset().to(device)
-        actor(td)
-
-        expected_keys = ["done", "action", "action_value"]
-        if from_pixels:
-            expected_keys += ["pixels", "pixels_orig"]
-        else:
-            expected_keys += ["observation_orig", "observation_vector"]
-
-        if not distributional:
-            expected_keys += ["chosen_action_value"]
-        try:
-            _assert_keys_match(td, expected_keys)
-        except AssertionError:
-            proof_environment.close()
-            raise
-        proof_environment.close()
-
-
-@pytest.mark.skipif(not _has_hydra, reason="No hydra library found")
-@pytest.mark.skipif(not _has_gym, reason="No gym library found")
-@pytest.mark.parametrize("device", get_available_devices())
-@pytest.mark.parametrize("from_pixels", [("from_pixels=True", "catframes=4"), tuple()])
-@pytest.mark.parametrize("gsde", [tuple(), ("gSDE=True",)])
-@pytest.mark.parametrize("exploration", ["random", "mode"])
-def test_ddpg_maker(device, from_pixels, gsde, exploration):
-    if not gsde and exploration != "random":
-        pytest.skip("no need to test this setting")
-    device = torch.device("cpu")
-    flags = list(from_pixels + gsde)
-
-    config_fields = [
-        (config_field.name, config_field.type, config_field)
-        for config_cls in (
-            EnvConfig,
-            DDPGModelConfig,
-        )
-        for config_field in dataclasses.fields(config_cls)
-    ]
-
-    Config = dataclasses.make_dataclass(cls_name="Config", fields=config_fields)
-    cs = ConfigStore.instance()
-    cs.store(name="config", node=Config)
-    with initialize(version_base=None, config_path=None):
-        cfg = compose(config_name="config", overrides=flags)
-
-        env_maker = (
-            ContinuousActionConvMockEnvNumpy
-            if from_pixels
-            else ContinuousActionVecMockEnv
-        )
-        env_maker = transformed_env_constructor(
-            cfg, use_env_creator=False, custom_env_maker=env_maker
-        )
-        proof_environment = env_maker()
-        actor, value = make_ddpg_actor(proof_environment, device=device, cfg=cfg)
-        td = proof_environment.reset().to(device)
-        with set_exploration_mode(exploration):
->>>>>>> 341b3ab1
             actor(td)
 
             expected_keys = ["done", "action", "action_value"]
@@ -219,7 +116,6 @@
                 proof_environment.close()
                 raise
             proof_environment.close()
-<<<<<<< HEAD
 
     @pytest.mark.skipif(not _has_gym, reason="No gym library found")
     @pytest.mark.skipif(not _has_hydra, reason="No hydra library found")
@@ -242,78 +138,6 @@
                 DDPGModelConfig,
             )
             for config_field in dataclasses.fields(config_cls)
-=======
-            raise
-
-        proof_environment.close()
-        del proof_environment
-
-
-@pytest.mark.skipif(not _has_hydra, reason="No hydra library found")
-@pytest.mark.skipif(not _has_gym, reason="No gym library found")
-@pytest.mark.parametrize("device", get_available_devices())
-@pytest.mark.parametrize("from_pixels", [tuple(), ("from_pixels=True", "catframes=4")])
-@pytest.mark.parametrize("gsde", [tuple(), ("gSDE=True",)])
-@pytest.mark.parametrize("shared_mapping", [tuple(), ("shared_mapping=True",)])
-@pytest.mark.parametrize("exploration", ["random", "mode"])
-def test_ppo_maker(device, from_pixels, shared_mapping, gsde, exploration):
-    if not gsde and exploration != "random":
-        pytest.skip("no need to test this setting")
-    flags = list(from_pixels + shared_mapping + gsde)
-    config_fields = [
-        (config_field.name, config_field.type, config_field)
-        for config_cls in (
-            EnvConfig,
-            PPOModelConfig,
-        )
-        for config_field in dataclasses.fields(config_cls)
-    ]
-
-    Config = dataclasses.make_dataclass(cls_name="Config", fields=config_fields)
-    cs = ConfigStore.instance()
-    cs.store(name="config", node=Config)
-    with initialize(version_base=None, config_path=None):
-        cfg = compose(config_name="config", overrides=flags)
-        # if gsde and from_pixels:
-        #     pytest.skip("gsde and from_pixels are incompatible")
-
-        env_maker = (
-            ContinuousActionConvMockEnvNumpy
-            if from_pixels
-            else ContinuousActionVecMockEnv
-        )
-        env_maker = transformed_env_constructor(
-            cfg, use_env_creator=False, custom_env_maker=env_maker
-        )
-        proof_environment = env_maker()
-
-        if cfg.from_pixels and not cfg.shared_mapping:
-            with pytest.raises(
-                RuntimeError,
-                match="PPO learnt from pixels require the shared_mapping to be set to True",
-            ):
-                actor_value = make_ppo_model(
-                    proof_environment,
-                    device=device,
-                    cfg=cfg,
-                )
-            return
-
-        actor_value = make_ppo_model(
-            proof_environment,
-            device=device,
-            cfg=cfg,
-        )
-        actor = actor_value.get_policy_operator()
-        expected_keys = [
-            "done",
-            "pixels" if len(from_pixels) else "observation_vector",
-            "pixels_orig" if len(from_pixels) else "observation_orig",
-            "action",
-            "sample_log_prob",
-            "loc",
-            "scale",
->>>>>>> 341b3ab1
         ]
 
         Config = dataclasses.make_dataclass(cls_name="Config", fields=config_fields)
@@ -367,7 +191,6 @@
                 raise
 
             proof_environment.close()
-<<<<<<< HEAD
             del proof_environment
 
     @pytest.mark.skipif(not _has_gym, reason="No gym library found")
@@ -390,73 +213,6 @@
                 PPOModelConfig,
             )
             for config_field in dataclasses.fields(config_cls)
-=======
-            raise
-        proof_environment.close()
-        del proof_environment
-
-
-@pytest.mark.skipif(not _has_hydra, reason="No hydra library found")
-@pytest.mark.skipif(not _has_gym, reason="No gym library found")
-@pytest.mark.parametrize("device", get_available_devices())
-@pytest.mark.parametrize("gsde", [tuple(), ("gSDE=True",)])
-@pytest.mark.parametrize("from_pixels", [tuple()])
-@pytest.mark.parametrize("tanh_loc", [tuple(), ("tanh_loc=True",)])
-@pytest.mark.parametrize("exploration", ["random", "mode"])
-def test_sac_make(device, gsde, tanh_loc, from_pixels, exploration):
-    if not gsde and exploration != "random":
-        pytest.skip("no need to test this setting")
-    flags = list(gsde + tanh_loc + from_pixels)
-    if gsde and from_pixels:
-        pytest.skip("gsde and from_pixels are incompatible")
-
-    config_fields = [
-        (config_field.name, config_field.type, config_field)
-        for config_cls in (
-            EnvConfig,
-            SACModelConfig,
-        )
-        for config_field in dataclasses.fields(config_cls)
-    ]
-
-    Config = dataclasses.make_dataclass(cls_name="Config", fields=config_fields)
-    cs = ConfigStore.instance()
-    cs.store(name="config", node=Config)
-    with initialize(version_base=None, config_path=None):
-        cfg = compose(config_name="config", overrides=flags)
-
-        if from_pixels:
-            cfg.catframes = 4
-
-        env_maker = (
-            ContinuousActionConvMockEnvNumpy
-            if from_pixels
-            else ContinuousActionVecMockEnv
-        )
-        env_maker = transformed_env_constructor(
-            cfg, use_env_creator=False, custom_env_maker=env_maker
-        )
-        proof_environment = env_maker()
-
-        model = make_sac_model(
-            proof_environment,
-            device=device,
-            cfg=cfg,
-        )
-
-        actor, qvalue, value = model
-        td = proof_environment.reset().to(device)
-        td_clone = td.clone()
-        with set_exploration_mode(exploration):
-            actor(td_clone)
-        expected_keys = [
-            "done",
-            "pixels" if len(from_pixels) else "observation_vector",
-            "pixels_orig" if len(from_pixels) else "observation_orig",
-            "action",
-            "loc",
-            "scale",
->>>>>>> 341b3ab1
         ]
 
         Config = dataclasses.make_dataclass(cls_name="Config", fields=config_fields)
@@ -666,8 +422,8 @@
                 proof_environment.close()
                 raise
             proof_environment.close()
-<<<<<<< HEAD
             del proof_environment
+
 
     @pytest.mark.skipif(not _has_gym, reason="No gym library found")
     @pytest.mark.skipif(not _has_hydra, reason="No hydra library found")
@@ -691,66 +447,6 @@
                 REDQModelConfig,
             )
             for config_field in dataclasses.fields(config_cls)
-=======
-            raise
-        proof_environment.close()
-        del proof_environment
-
-
-@pytest.mark.skipif(not _has_hydra, reason="No hydra library found")
-@pytest.mark.skipif(not _has_gym, reason="No gym library found")
-@pytest.mark.parametrize("device", get_available_devices())
-@pytest.mark.parametrize("from_pixels", [tuple(), ("from_pixels=True", "catframes=4")])
-@pytest.mark.parametrize("gsde", [tuple(), ("gSDE=True",)])
-@pytest.mark.parametrize("exploration", ["random", "mode"])
-def test_redq_make(device, from_pixels, gsde, exploration):
-    if not gsde and exploration != "random":
-        pytest.skip("no need to test this setting")
-    flags = list(from_pixels + gsde)
-    if gsde and from_pixels:
-        pytest.skip("gsde and from_pixels are incompatible")
-
-    config_fields = [
-        (config_field.name, config_field.type, config_field)
-        for config_cls in (
-            EnvConfig,
-            REDQModelConfig,
-        )
-        for config_field in dataclasses.fields(config_cls)
-    ]
-
-    Config = dataclasses.make_dataclass(cls_name="Config", fields=config_fields)
-    cs = ConfigStore.instance()
-    cs.store(name="config", node=Config)
-    with initialize(version_base=None, config_path=None):
-        cfg = compose(config_name="config", overrides=flags)
-
-        env_maker = (
-            ContinuousActionConvMockEnvNumpy
-            if from_pixels
-            else ContinuousActionVecMockEnv
-        )
-        env_maker = transformed_env_constructor(
-            cfg, use_env_creator=False, custom_env_maker=env_maker
-        )
-        proof_environment = env_maker()
-
-        model = make_redq_model(
-            proof_environment,
-            device=device,
-            cfg=cfg,
-        )
-        actor, qvalue = model
-        td = proof_environment.reset().to(device)
-        with set_exploration_mode(exploration):
-            actor(td)
-        expected_keys = [
-            "done",
-            "action",
-            "sample_log_prob",
-            "loc",
-            "scale",
->>>>>>> 341b3ab1
         ]
 
         Config = dataclasses.make_dataclass(cls_name="Config", fields=config_fields)
