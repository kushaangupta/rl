--- conflicted
+++ resolved
@@ -3147,7 +3147,28 @@
     assert ("a", ("b", ("c",))) in spec.keys(True, True)
 
 
-<<<<<<< HEAD
+def get_all_keys(spec: TensorSpec, include_exclusive: bool):
+    """Given a TensorSpec, returns all exclusive and non-exclusive keys as a set of tuples.
+
+    Args:
+        spec (TensorSpec): the spec to get keys from.
+        include_exclusive (bool: if True, include also exclusive keys in the result.
+
+    """
+    keys = set()
+    if isinstance(spec, LazyStackedCompositeSpec) and include_exclusive:
+        for t in spec._specs:
+            keys = keys.union(get_all_keys(t, include_exclusive))
+    if isinstance(spec, CompositeSpec):
+        for key in spec.keys():
+            keys.add((key,))
+            inner_keys = get_all_keys(spec[key], include_exclusive)
+            for inner_key in inner_keys:
+                keys.add((key,) + _unravel_key_to_tuple(inner_key))
+
+    return keys
+
+
 @pytest.mark.parametrize("shape", ((), (1,), (2, 3), (2, 3, 4)))
 @pytest.mark.parametrize("one_hot", [True, False])
 @pytest.mark.parametrize("device", get_default_devices())
@@ -3207,28 +3228,6 @@
             assert (sp.any(-1)).all()
         else:
             assert (sp != s).all()
-=======
-def get_all_keys(spec: TensorSpec, include_exclusive: bool):
-    """Given a TensorSpec, returns all exclusive and non-exclusive keys as a set of tuples.
-
-    Args:
-        spec (TensorSpec): the spec to get keys from.
-        include_exclusive (bool: if True, include also exclusive keys in the result.
-
-    """
-    keys = set()
-    if isinstance(spec, LazyStackedCompositeSpec) and include_exclusive:
-        for t in spec._specs:
-            keys = keys.union(get_all_keys(t, include_exclusive))
-    if isinstance(spec, CompositeSpec):
-        for key in spec.keys():
-            keys.add((key,))
-            inner_keys = get_all_keys(spec[key], include_exclusive)
-            for inner_key in inner_keys:
-                keys.add((key,) + _unravel_key_to_tuple(inner_key))
-
-    return keys
->>>>>>> 16ce9260
 
 
 if __name__ == "__main__":
