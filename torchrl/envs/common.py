# Copyright (c) Meta Platforms, Inc. and affiliates.
#
# This source code is licensed under the MIT license found in the
# LICENSE file in the root directory of this source tree.

from __future__ import annotations

import abc
from copy import deepcopy
from numbers import Number
from typing import Any, Callable, Iterator, Optional, Union, Dict, Sequence

import numpy as np
import torch
import torch.nn as nn
from tensordict.tensordict import TensorDictBase, TensorDict

<<<<<<< HEAD
from torchrl.data import CompositeSpec, TensorDict, TensorSpec, exclude_private
=======
from torchrl.data import CompositeSpec, TensorSpec
>>>>>>> 0e3f0665
from .._utils import seed_generator, prod
from ..data.utils import DEVICE_TYPING
from .utils import get_available_libraries, step_mdp

LIBRARIES = get_available_libraries()


def _tensor_to_np(t):
    return t.detach().cpu().numpy()


dtype_map = {
    torch.float: np.float32,
    torch.double: np.float64,
    torch.bool: bool,
}


class EnvMetaData:
    """A class for environment meta-data storage and passing in multiprocessed settings."""

    def __init__(
        self,
        tensordict: TensorDictBase,
        specs: CompositeSpec,
        batch_size: torch.Size,
        env_str: str,
        device: torch.device,
        batch_locked: bool = True,
    ):
        self.tensordict = tensordict
        self.specs = specs
        self.batch_size = batch_size
        self.env_str = env_str
        self.device = device
        self.batch_locked = batch_locked

    @staticmethod
    def build_metadata_from_env(env) -> EnvMetaData:
        tensordict = env.fake_tensordict()
        specs = {key: getattr(env, key) for key in Specs._keys if key.endswith("_spec")}
        specs = CompositeSpec(**specs)
        batch_size = env.batch_size
        env_str = str(env)
        device = env.device
        batch_locked = env.batch_locked
        return EnvMetaData(tensordict, specs, batch_size, env_str, device, batch_locked)

    def expand(self, *size: int) -> EnvMetaData:
        tensordict = self.tensordict.expand(*size).to_tensordict()
        batch_size = torch.Size([*size])
        return EnvMetaData(
            tensordict,
            self.specs,
            batch_size,
            self.env_str,
            self.device,
            self.batch_locked,
        )

    def to(self, device: DEVICE_TYPING) -> EnvMetaData:
        tensordict = self.tensordict.to(device)
        specs = self.specs.to(device)
        return EnvMetaData(
            tensordict, specs, self.batch_size, self.env_str, device, self.batch_locked
        )

    def __setstate__(self, state):
        state["tensordict"] = state["tensordict"].to_tensordict().to(state["device"])
        state["specs"] = deepcopy(state["specs"]).to(state["device"])
        self.__dict__.update(state)

    def __getstate__(self):
        state = self.__dict__.copy()
        state["tensordict"] = state["tensordict"].to("cpu")
        state["specs"] = state["specs"].to("cpu")
        return state


class Specs:
    """Container for action, observation and reward specs.

    This class allows one to create an environment, retrieve all of the specs
    in a single data container (and access them in one place) before erasing
    the environment from the workspace.

    Args:
        env (EnvBase): environment from which the specs have to be read.

    """

    _keys = {
        "action_spec",
        "observation_spec",
        "reward_spec",
        "input_spec",
        "from_pixels",
    }

    def __init__(self, env: EnvBase):
        self.env = env

    def __getitem__(self, item: str) -> Any:
        if item not in self._keys:
            raise KeyError(f"item must be one of {self._keys}")
        return getattr(self.env, item)

    def keys(self) -> Sequence[str]:
        return self._keys

    def build_tensordict(
        self, next_observation: bool = True, log_prob: bool = False
    ) -> TensorDictBase:
        """Returns a TensorDict with empty tensors of the desired shape.

        Args:
            next_observation (bool, optional): if False, the observation returned
                will be of the current step only (no :obj:`"next"` nested tensordict will be present).
                Default is True.
            log_prob (bool, optional): If True, a log_prob key-value pair will be added
                to the tensordict.

        Returns: A tensordict populated according to the env specs.

        """
        # build a tensordict from specs
        td = TensorDict({}, batch_size=torch.Size([]))
        action_placeholder = torch.zeros(
            self["action_spec"].shape, dtype=self["action_spec"].dtype
        )
        if not isinstance(self["observation_spec"], CompositeSpec):
            raise RuntimeError("observation_spec is expected to be of Composite type.")
        else:
            for (key, item) in self["observation_spec"].items():
                observation_placeholder = torch.zeros(item.shape, dtype=item.dtype)
                if next_observation:
                    td.update({"next": {key: observation_placeholder}})
                td.set(
                    key,
                    observation_placeholder.clone(),
                )

        reward_placeholder = torch.zeros(
            self["reward_spec"].shape, dtype=self["reward_spec"].dtype
        )
        done_placeholder = torch.zeros_like(reward_placeholder, dtype=torch.bool)

        td.set("action", action_placeholder)
        td.set("reward", reward_placeholder)

        if log_prob:
            td.set(
                "log_prob",
                torch.zeros_like(reward_placeholder, dtype=torch.float32),
            )  # we assume log_prob to be of type float32
        td.set("done", done_placeholder)
        return td


class EnvBase(nn.Module, metaclass=abc.ABCMeta):
    """Abstract environment parent class.

    Properties:
        - observation_spec (CompositeSpec): sampling spec of the observations;
        - action_spec (TensorSpec): sampling spec of the actions;
        - input_spec (CompositeSpec): sampling spec of the actions and/or other inputs;
        - reward_spec (TensorSpec): sampling spec of the rewards;
        - batch_size (torch.Size): number of environments contained in the instance;
        - device (torch.device): device where the env input and output are expected to live
        - is_done (torch.Tensor): boolean value(s) indicating if the environment has reached a done state since the
            last reset
        - run_type_checks (bool): if True, the observation and reward dtypes
            will be compared against their respective spec and an exception
            will be raised if they don't match.

    Methods:
        step (TensorDictBase -> TensorDictBase): step in the environment
        reset (TensorDictBase, optional -> TensorDictBase): reset the environment
        set_seed (int -> int): sets the seed of the environment
        rand_step (TensorDictBase, optional -> TensorDictBase): random step given the action spec
        rollout (Callable, ... -> TensorDictBase): executes a rollout in the environment with the given policy (or random
            steps if no policy is provided)

    """

    def __init__(
        self,
        device: DEVICE_TYPING = "cpu",
        dtype: Optional[Union[torch.dtype, np.dtype]] = None,
        batch_size: Optional[torch.Size] = None,
        run_type_checks: bool = True,
    ):
        super().__init__()
        if device is not None:
            self.device = torch.device(device)
        self._is_done = None
        self.dtype = dtype_map.get(dtype, dtype)
        if "is_closed" not in self.__dir__():
            self.is_closed = True
        if "_input_spec" not in self.__dir__():
            self._input_spec = None
        if "_reward_spec" not in self.__dir__():
            self._reward_spec = None
        if "_observation_spec" not in self.__dir__():
            self._observation_spec = None
        if batch_size is not None:
            # we want an error to be raised if we pass batch_size but
            # it's already been set
            self.batch_size = torch.Size(batch_size)
        elif ("batch_size" not in self.__dir__()) and (
            "batch_size" not in self.__class__.__dict__
        ):
            self.batch_size = torch.Size([])
        self._run_type_checks = run_type_checks

    @classmethod
    def __new__(cls, *args, _inplace_update=False, _batch_locked=True, **kwargs):
        # inplace update will write tensors in-place on the provided tensordict.
        # This is risky, especially if gradients need to be passed (in-place copy
        # for tensors that are part of computational graphs will result in an error).
        # It can also lead to inconsistencies when calling rollout.
        cls._inplace_update = _inplace_update
        cls._batch_locked = _batch_locked
        cls._device = None
        return super().__new__(cls)

    @property
    def batch_locked(self) -> bool:
        """Whether the environnement can be used with a batch size different from the one it was initialized with or not.

        If True, the env needs to be used with a tensordict having the same batch size as the env.
        batch_locked is an immutable property.
        """
        return self._batch_locked

    @batch_locked.setter
    def batch_locked(self, value: bool) -> None:
        raise RuntimeError("batch_locked is a read-only property")

    @property
    def run_type_checks(self) -> bool:
        return self._run_type_checks

    @run_type_checks.setter
    def run_type_checks(self, run_type_checks: bool) -> None:
        self._run_type_checks = run_type_checks

    @property
    def action_spec(self) -> TensorSpec:
        return self.input_spec["action"]

    @action_spec.setter
    def action_spec(self, value: TensorSpec) -> None:
        if self._input_spec is None:
            self._input_spec = CompositeSpec(action=value)
        else:
            self._input_spec["action"] = value

    @property
    def input_spec(self) -> TensorSpec:
        return self._input_spec

    @input_spec.setter
    def input_spec(self, value: TensorSpec) -> None:
        self._input_spec = value

    @property
    def reward_spec(self) -> TensorSpec:
        return self._reward_spec

    @reward_spec.setter
    def reward_spec(self, value: TensorSpec) -> None:
        self._reward_spec = value

    @property
    def observation_spec(self) -> TensorSpec:
        return self._observation_spec

    @observation_spec.setter
    def observation_spec(self, value: TensorSpec) -> None:
        self._observation_spec = value

    def step(self, tensordict: TensorDictBase) -> TensorDictBase:
        """Makes a step in the environment.

        Step accepts a single argument, tensordict, which usually carries an 'action' key which indicates the action
        to be taken.
        Step will call an out-place private method, _step, which is the method to be re-written by EnvBase subclasses.

        Args:
            tensordict (TensorDictBase): Tensordict containing the action to be taken.

        Returns:
            the input tensordict, modified in place with the resulting observations, done state and reward
            (+ others if needed).

        """
        # sanity check
        self._assert_tensordict_shape(tensordict)

        tensordict.is_locked = True  # make sure _step does not modify the tensordict
        tensordict_out = self._step(tensordict)
        tensordict.is_locked = False
        obs_keys = set(self.observation_spec.keys())
        tensordict_out_select = tensordict_out.select(*obs_keys)
        tensordict_out = tensordict_out.exclude(*obs_keys)
        tensordict_out["next"] = tensordict_out_select

        if tensordict_out is tensordict:
            raise RuntimeError(
                "EnvBase._step should return outplace changes to the input "
                "tensordict. Consider emptying the TensorDict first (e.g. tensordict.empty() or "
                "tensordict.select()) inside _step before writing new tensors onto this new instance."
            )
        self.is_done = tensordict_out.get("done")
        if self.run_type_checks:
            for key in self._select_observation_keys(tensordict_out):
                obs = tensordict_out.get(key)
                self.observation_spec.type_check(obs, key)

            if tensordict_out._get_meta("reward").dtype is not self.reward_spec.dtype:
                raise TypeError(
                    f"expected reward.dtype to be {self.reward_spec.dtype} "
                    f"but got {tensordict_out.get('reward').dtype}"
                )

            if tensordict_out._get_meta("done").dtype is not torch.bool:
                raise TypeError(
                    f"expected done.dtype to be torch.bool but got {tensordict_out.get('done').dtype}"
                )
        tensordict.update(tensordict_out, inplace=self._inplace_update)

        return tensordict

    def forward(self, tensordict: TensorDictBase) -> TensorDictBase:
        raise NotImplementedError("EnvBase.forward is not implemented")

    @abc.abstractmethod
    def _step(
        self,
        tensordict: TensorDictBase,
    ) -> TensorDictBase:
        raise NotImplementedError

    @abc.abstractmethod
    def _reset(self, tensordict: TensorDictBase, **kwargs) -> TensorDictBase:
        raise NotImplementedError

    def reset(
        self,
        tensordict: Optional[TensorDictBase] = None,
        **kwargs,
    ) -> TensorDictBase:
        """Resets the environment.

        As for step and _step, only the private method :obj:`_reset` should be overwritten by EnvBase subclasses.

        Args:
            tensordict (TensorDictBase, optional): tensordict to be used to contain the resulting new observation.
                In some cases, this input can also be used to pass argument to the reset function.
            kwargs (optional): other arguments to be passed to the native
                reset function.

        Returns:
            a tensordict (or the input tensordict, if any), modified in place with the resulting observations.

        """
        tensordict_reset = self._reset(tensordict, **kwargs)
        if tensordict_reset.device != self.device:
            tensordict_reset = tensordict_reset.to(self.device)
        if tensordict_reset is tensordict:
            raise RuntimeError(
                "EnvBase._reset should return outplace changes to the input "
                "tensordict. Consider emptying the TensorDict first (e.g. tensordict.empty() or "
                "tensordict.select()) inside _reset before writing new tensors onto this new instance."
            )
        if not isinstance(tensordict_reset, TensorDictBase):
            raise RuntimeError(
                f"env._reset returned an object of type {type(tensordict_reset)} but a TensorDict was expected."
            )

        self.is_done = tensordict_reset.get(
            "done",
            torch.zeros(self.batch_size, dtype=torch.bool, device=self.device),
        )
        if self.is_done:
            raise RuntimeError(
                f"Env {self} was done after reset. This is (currently) not allowed."
            )
        if tensordict is not None:
            tensordict.update(tensordict_reset)
        else:
            tensordict = tensordict_reset
        return tensordict

    def numel(self) -> int:
        return prod(self.batch_size)

    def set_seed(self, seed: int, static_seed: bool = False) -> int:
        """Sets the seed of the environment and returns the next seed to be used (which is the input seed if a single environment is present).

        Args:
            seed (int): seed to be set
            static_seed (bool, optional): if True, the seed is not incremented.
                Defaults to False

        Returns:
            integer representing the "next seed": i.e. the seed that should be
            used for another environment if created concomittently to this environment.

        """
        if seed is not None:
            torch.manual_seed(seed)
        self._set_seed(seed)
        if seed is not None and not static_seed:
            new_seed = seed_generator(seed)
            seed = new_seed
        return seed

    def _set_seed(self, seed: Optional[int]):
        raise NotImplementedError

    def set_state(self):
        raise NotImplementedError

    def _assert_tensordict_shape(self, tensordict: TensorDictBase) -> None:
        if tensordict.batch_size != self.batch_size and (
            self.batch_locked or self.batch_size != torch.Size([])
        ):
            raise RuntimeError(
                f"Expected a tensordict with shape==env.shape, "
                f"got {tensordict.batch_size} and {self.batch_size}"
            )

    def is_done_get_fn(self) -> bool:
        if self._is_done is None:
            self._is_done = torch.zeros(self.batch_size, device=self.device)
        return self._is_done.all()

    def is_done_set_fn(self, val: torch.Tensor) -> None:
        self._is_done = val

    is_done = property(is_done_get_fn, is_done_set_fn)

    def rand_step(self, tensordict: Optional[TensorDictBase] = None) -> TensorDictBase:
        """Performs a random step in the environment given the action_spec attribute.

        Args:
            tensordict (TensorDictBase, optional): tensordict where the resulting info should be written.

        Returns:
            a tensordict object with the new observation after a random step in the environment. The action will
            be stored with the "action" key.

        """
        if tensordict is None:
            tensordict = TensorDict({}, device=self.device, batch_size=self.batch_size)
        action = self.action_spec.rand(self.batch_size)
        tensordict.set("action", action)
        return self.step(tensordict)

    @property
    def specs(self) -> Specs:
        """Returns a Specs container where all the environment specs are contained.

        This feature allows one to create an environment, retrieve all of the specs in a single data container and then
        erase the environment from the workspace.

        """
        return Specs(self)

    def rollout(
        self,
        max_steps: int,
        policy: Optional[Callable[[TensorDictBase], TensorDictBase]] = None,
        callback: Optional[Callable[[TensorDictBase, ...], TensorDictBase]] = None,
        auto_reset: bool = True,
        auto_cast_to_device: bool = False,
        break_when_any_done: bool = True,
        return_contiguous: bool = True,
        tensordict: Optional[TensorDictBase] = None,
        exclude_private_keys: Optional[bool] = True,
    ) -> TensorDictBase:
        """Executes a rollout in the environment.

        The function will stop as soon as one of the contained environments
        returns :obj:`tensordict.get("done") == True`
        (unless :obj:`break_when_any_done` is turned off).

        Args:
            max_steps (int): maximum number of steps to be executed. The actual number of steps can be smaller if
                the environment reaches a done state before max_steps have been executed.
            policy (callable, optional): callable to be called to compute the desired action. If no policy is provided,
                actions will be called using :obj:`env.rand_step()`
                default = None
            callback (callable, optional): function to be called at each iteration with the given TensorDict.
            auto_reset (bool, optional): if True, resets automatically the environment
                if it is in a done state when the rollout is initiated.
                Default is :obj:`True`.
            auto_cast_to_device (bool, optional): if True, the device of the tensordict is automatically cast to the
                policy device before the policy is used. Default is :obj:`False`.
            break_when_any_done (bool): breaks if any of the done state is True. Default is True.
            return_contiguous (bool): if False, a LazyStackedTensorDict will be returned. Default is True.
            tensordict (TensorDict, optional): if auto_reset is False, an initial
                tensordict must be provided.
            exclude_private_keys (bool, optional): if True, keys with a :obj:`"_"` prefix
                are removed from the output. Default: :obj:`True`.

        Returns:
            TensorDict object containing the resulting trajectory.

        """
        try:
            policy_device = next(policy.parameters()).device
        except AttributeError:
            policy_device = "cpu"

        env_device = self.device

        if auto_reset:
            if tensordict is not None:
                raise RuntimeError(
                    "tensordict cannot be provided when auto_reset is True"
                )
            tensordict = self.reset()
        elif tensordict is None:
            raise RuntimeError("tensordict must be provided when auto_reset is False")

        if policy is None:

            def policy(td):
                return td.set("action", self.action_spec.rand(self.batch_size))

        tensordicts = []
        if not self.is_done:
            for i in range(max_steps):
                if auto_cast_to_device:
                    tensordict = tensordict.to(policy_device)
                tensordict = policy(tensordict)
                if auto_cast_to_device:
                    tensordict = tensordict.to(env_device)
                tensordict = self.step(tensordict)
                if exclude_private_keys:
                    tensordicts.append(exclude_private(tensordict).clone())
                else:
                    tensordicts.append(tensordict.clone())
                if (
                    break_when_any_done and tensordict.get("done").any()
                ) or i == max_steps - 1:
                    break
                tensordict = step_mdp(
                    tensordict,
                    keep_other=True,
                    exclude_reward=False,
                    exclude_action=False,
                )

                if callback is not None:
                    callback(self, tensordict)
        else:
            raise Exception("reset env before calling rollout!")

        batch_size = self.batch_size if tensordict is None else tensordict.batch_size

        out_td = torch.stack(tensordicts, len(batch_size))
        if return_contiguous:
            return out_td.contiguous()
        return out_td

    def _select_observation_keys(self, tensordict: TensorDictBase) -> Iterator[str]:
        for key in tensordict.keys():
            if key.rfind("observation") >= 0:
                yield key

    def _to_tensor(
        self,
        value: Union[dict, bool, float, torch.Tensor, np.ndarray],
        device: Optional[DEVICE_TYPING] = None,
        dtype: Optional[torch.dtype] = None,
    ) -> Union[torch.Tensor, dict]:
        if device is None:
            device = self.device

        if isinstance(value, dict):
            return {
                _key: self._to_tensor(_value, dtype=dtype, device=device)
                for _key, _value in value.items()
            }
        elif isinstance(value, (bool, Number)):
            value = np.array(value)

        if dtype is None and self.dtype is not None:
            dtype = self.dtype
        elif dtype is not None:
            dtype = dtype_map.get(dtype, dtype)
        else:
            dtype = value.dtype

        if not isinstance(value, torch.Tensor):
            if dtype is not None:
                try:
                    value = value.astype(dtype)
                except TypeError:
                    raise Exception(
                        "dtype must be a numpy-compatible dtype. Got {dtype}"
                    )
            value = torch.as_tensor(value, device=device)
        else:
            value = value.to(device)
        # if dtype is not None:
        #     value = value.to(dtype)
        return value

    def close(self):
        self.is_closed = True

    def __del__(self):
        # if del occurs before env has been set up, we don't want a recursion
        # error
        if "is_closed" in self.__dict__ and not self.is_closed:
            self.close()

    def to(self, device: DEVICE_TYPING) -> EnvBase:
        device = torch.device(device)
        if device == self.device:
            return self
        self.reward_spec = self.reward_spec.to(device)
        self.observation_spec = self.observation_spec.to(device)
        self.input_spec = self.input_spec.to(device)
        self.is_done = self.is_done.to(device)
        self.device = device
        return super().to(device)

    def fake_tensordict(self) -> TensorDictBase:
        """Returns a fake tensordict with key-value pairs that match in shape, device and dtype what can be expected during an environment rollout."""
        input_spec = self.input_spec
        fake_input = input_spec.zero(self.batch_size)
        observation_spec = self.observation_spec
        fake_obs = observation_spec.zero(self.batch_size)
        reward_spec = self.reward_spec
        fake_reward = reward_spec.zero(self.batch_size)
        fake_td = TensorDict(
            {
                **fake_obs,
                "next": fake_obs.clone(),
                **fake_input,
                "reward": fake_reward,
                "done": fake_reward.to(torch.bool),
            },
            batch_size=self.batch_size,
            device=self.device,
        )
        return fake_td


class _EnvWrapper(EnvBase, metaclass=abc.ABCMeta):
    """Abstract environment wrapper class.

    Unlike EnvBase, _EnvWrapper comes with a :obj:`_build_env` private method that will be called upon instantiation.
    Interfaces with other libraries should be coded using _EnvWrapper.

    It is possible to directly query attributed from the nested environment it its name does not conflict with
    an attribute of the wrapper:
        >>> env = SomeWrapper(...)
        >>> custom_attribute0 = env._env.custom_attribute
        >>> custom_attribute1 = env.custom_attribute
        >>> assert custom_attribute0 is custom_attribute1  # should return True

    """

    git_url: str = ""
    available_envs: Dict[str, Any] = {}
    libname: str = ""

    def __init__(
        self,
        *args,
        dtype: Optional[np.dtype] = None,
        device: DEVICE_TYPING = "cpu",
        batch_size: Optional[torch.Size] = None,
        **kwargs,
    ):
        super().__init__(
            device=device,
            dtype=dtype,
            batch_size=batch_size,
        )
        if len(args):
            raise ValueError(
                "`_EnvWrapper.__init__` received a non-empty args list of arguments."
                "Make sure only keywords arguments are used when calling `super().__init__`."
            )

        frame_skip = kwargs.get("frame_skip", 1)
        if "frame_skip" in kwargs:
            del kwargs["frame_skip"]
        self.frame_skip = frame_skip
        # this value can be changed if frame_skip is passed during env construction
        self.wrapper_frame_skip = frame_skip

        self._constructor_kwargs = kwargs
        self._check_kwargs(kwargs)
        self._env = self._build_env(**kwargs)  # writes the self._env attribute
        self._make_specs(self._env)  # writes the self._env attribute
        self.is_closed = False
        self._init_env()  # runs all the steps to have a ready-to-use env

    @abc.abstractmethod
    def _check_kwargs(self, kwargs: Dict):
        raise NotImplementedError

    def __getattr__(self, attr: str) -> Any:
        if attr in self.__dir__():
            return self.__getattribute__(
                attr
            )  # make sure that appropriate exceptions are raised

        elif attr.startswith("__"):
            raise AttributeError(
                "passing built-in private methods is "
                f"not permitted with type {type(self)}. "
                f"Got attribute {attr}."
            )

        elif "_env" in self.__dir__():
            env = self.__getattribute__("_env")
            return getattr(env, attr)
        super().__getattr__(attr)

        raise AttributeError(
            f"env not set in {self.__class__.__name__}, cannot access {attr}"
        )

    def _init_env(self) -> Optional[int]:
        """Runs all the necessary steps such that the environment is ready to use.

        This step is intended to ensure that a seed is provided to the environment (if needed) and that the environment
        is reset (if needed). For instance, DMControl envs require the env to be reset before being used, but Gym envs
        don't.

        Returns:
            the resulting seed

        """
        raise NotImplementedError

    @abc.abstractmethod
    def _build_env(self, **kwargs) -> "gym.Env":  # noqa: F821
        """Creates an environment from the target library and stores it with the `_env` attribute.

        When overwritten, this function should pass all the required kwargs to the env instantiation method.

        """
        raise NotImplementedError

    @abc.abstractmethod
    def _make_specs(self, env: "gym.Env") -> None:  # noqa: F821
        raise NotImplementedError

    def close(self) -> None:
        """Closes the contained environment if possible."""
        self.is_closed = True
        try:
            self._env.close()
        except AttributeError:
            pass

    def set_seed(
        self, seed: Optional[int] = None, static_seed: bool = False
    ) -> Optional[int]:
        if seed is not None:
            torch.manual_seed(seed)
        self._set_seed(seed)
        if seed is not None and not static_seed:
            new_seed = seed_generator(seed)
            seed = new_seed
        return seed

    @abc.abstractmethod
    def _set_seed(self, seed: Optional[int]):
        raise NotImplementedError


def make_tensordict(
    env: _EnvWrapper,
    policy: Optional[Callable[[TensorDictBase, ...], TensorDictBase]] = None,
) -> TensorDictBase:
    """Returns a zeroed-tensordict with fields matching those required for a full step (action selection and environment step) in the environment.

    Args:
        env (_EnvWrapper): environment defining the observation, action and reward space;
        policy (Callable, optional): policy corresponding to the environment.

    """
    with torch.no_grad():
        tensordict = env.reset()
        if policy is not None:
            tensordict = policy(tensordict)
        else:
            tensordict.set("action", env.action_spec.rand(), inplace=False)
        tensordict = env.step(tensordict)
        return tensordict.zero_()<|MERGE_RESOLUTION|>--- conflicted
+++ resolved
@@ -15,11 +15,7 @@
 import torch.nn as nn
 from tensordict.tensordict import TensorDictBase, TensorDict
 
-<<<<<<< HEAD
-from torchrl.data import CompositeSpec, TensorDict, TensorSpec, exclude_private
-=======
-from torchrl.data import CompositeSpec, TensorSpec
->>>>>>> 0e3f0665
+from torchrl.data import CompositeSpec, exclude_private, TensorSpec
 from .._utils import seed_generator, prod
 from ..data.utils import DEVICE_TYPING
 from .utils import get_available_libraries, step_mdp
