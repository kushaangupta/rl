# Copyright (c) Meta Platforms, Inc. and affiliates.
#
# This source code is licensed under the MIT license found in the
# LICENSE file in the root directory of this source tree.

from __future__ import annotations

import abc
from copy import deepcopy
from numbers import Number
<<<<<<< HEAD
from typing import Any, Callable, Optional, Union, Dict
=======
from typing import Any, Callable, Iterator, Optional, Union, Dict, Sequence
>>>>>>> de66dca4

import numpy as np
import torch
import torch.nn as nn

from torchrl import seed_generator, prod
from torchrl.data import CompositeSpec, TensorDict, TensorSpec
from ..data.tensordict.tensordict import TensorDictBase
from ..data.utils import DEVICE_TYPING
from .utils import get_available_libraries, step_tensordict

LIBRARIES = get_available_libraries()


def _tensor_to_np(t):
    return t.detach().cpu().numpy()


dtype_map = {
    torch.float: np.float32,
    torch.double: np.float64,
    torch.bool: bool,
}

__all__ = [
    "Specs",
    "make_tensordict",
    "EnvBase",
    "EnvMetaData",
]


class EnvMetaData:
    def __init__(
        self,
        tensordict: TensorDictBase,
        specs: CompositeSpec,
        batch_size: torch.Size,
        env_str: str,
        device: torch.device,
    ):
        self.tensordict = tensordict
        self.specs = specs
        self.batch_size = batch_size
        self.env_str = env_str
        self.device = device

    @staticmethod
    def build_metadata_from_env(env) -> EnvMetaData:
        tensordict = env.fake_tensordict()
        specs = {key: getattr(env, key) for key in Specs._keys if key.endswith("_spec")}
        specs = CompositeSpec(**specs)
        batch_size = env.batch_size
        env_str = str(env)
        device = env.device
        return EnvMetaData(tensordict, specs, batch_size, env_str, device)

    def expand(self, *size: int) -> EnvMetaData:
        tensordict = self.tensordict.expand(*size).to_tensordict()
        batch_size = torch.Size([*size, *self.batch_size])
        return EnvMetaData(
            tensordict, self.specs, batch_size, self.env_str, self.device
        )

    def to(self, device: DEVICE_TYPING) -> EnvMetaData:
        tensordict = self.tensordict.to(device)
        specs = self.specs.to(device)
        return EnvMetaData(tensordict, specs, self.batch_size, self.env_str, device)

    def __setstate__(self, state):
        state["tensordict"] = state["tensordict"].to_tensordict().to(state["device"])
        state["specs"] = deepcopy(state["specs"]).to(state["device"])
        self.__dict__.update(state)

    def __getstate__(self):
        state = self.__dict__.copy()
        state["tensordict"] = state["tensordict"].to("cpu")
        state["specs"] = state["specs"].to("cpu")
        return state


class Specs:
    """Container for action, observation and reward specs.

    This class allows one to create an environment, retrieve all of the specs
    in a single data container (and access them in one place) before erasing
    the environment from the workspace.

    Args:
        env (EnvBase): environment from which the specs have to be read.

    """

    _keys = {
        "action_spec",
        "observation_spec",
        "reward_spec",
        "input_spec",
        "from_pixels",
    }

    def __init__(self, env: EnvBase):
        self.env = env

    def __getitem__(self, item: str) -> Any:
        if item not in self._keys:
            raise KeyError(f"item must be one of {self._keys}")
        return getattr(self.env, item)

    def keys(self) -> Sequence[str]:
        return self._keys

    def build_tensordict(
        self, next_observation: bool = True, log_prob: bool = False
    ) -> TensorDictBase:
        """returns a TensorDict with empty tensors of the desired shape"""
        # build a tensordict from specs
        td = TensorDict({}, batch_size=torch.Size([]))
        action_placeholder = torch.zeros(
            self["action_spec"].shape, dtype=self["action_spec"].dtype
        )
        if not isinstance(self["observation_spec"], CompositeSpec):
            raise RuntimeError("observation_spec is expected to be of Composite type.")
        else:
            for (key, item) in self["observation_spec"].items():
                if not key.startswith("next_"):
                    raise RuntimeError(
                        f"All observation keys must start with the `'next_'` prefix. Found {key}"
                    )
                observation_placeholder = torch.zeros(item.shape, dtype=item.dtype)
                if next_observation:
                    td.set(key, observation_placeholder)
                td.set(
                    key[5:],
                    observation_placeholder.clone(),
                )

        reward_placeholder = torch.zeros(
            self["reward_spec"].shape, dtype=self["reward_spec"].dtype
        )
        done_placeholder = torch.zeros_like(reward_placeholder, dtype=torch.bool)

        td.set("action", action_placeholder)
        td.set("reward", reward_placeholder)

        if log_prob:
            td.set(
                "log_prob",
                torch.zeros_like(reward_placeholder, dtype=torch.float32),
            )  # we assume log_prob to be of type float32
        td.set("done", done_placeholder)
        return td


class EnvBase(nn.Module, metaclass=abc.ABCMeta):
    """
    Abstract environment parent class.

    Properties:
        - observation_spec (CompositeSpec): sampling spec of the observations;
        - action_spec (TensorSpec): sampling spec of the actions;
        - input_spec (CompositeSpec): sampling spec of the actions and/or other inputs;
        - reward_spec (TensorSpec): sampling spec of the rewards;
        - batch_size (torch.Size): number of environments contained in the instance;
        - device (torch.device): device where the env input and output are expected to live
        - is_done (torch.Tensor): boolean value(s) indicating if the environment has reached a done state since the
            last reset

    Methods:
        step (TensorDictBase -> TensorDictBase): step in the environment
        reset (TensorDictBase, optional -> TensorDictBase): reset the environment
        set_seed (int -> int): sets the seed of the environment
        rand_step (TensorDictBase, optional -> TensorDictBase): random step given the action spec
        rollout (Callable, ... -> TensorDictBase): executes a rollout in the environment with the given policy (or random
            steps if no policy is provided)

    """

    def __init__(
        self,
        device: DEVICE_TYPING = "cpu",
        dtype: Optional[Union[torch.dtype, np.dtype]] = None,
        batch_size: Optional[torch.Size] = None,
    ):
        super().__init__()
        if device is not None:
            self.device = torch.device(device)
        self._is_done = None
        self.dtype = dtype_map.get(dtype, dtype)
        if "is_closed" not in self.__dir__():
            self.is_closed = True
        if "_action_spec" not in self.__dir__():
            self._action_spec = None
        if "_input_spec" not in self.__dir__():
            self._input_spec = None
        if "_reward_spec" not in self.__dir__():
            self._reward_spec = None
        if "_observation_spec" not in self.__dir__():
            self._observation_spec = None
        if batch_size is not None:
            # we want an error to be raised if we pass batch_size but
            # it's already been set
            self.batch_size = batch_size
        elif ("batch_size" not in self.__dir__()) and (
            "batch_size" not in self.__class__.__dict__
        ):
            self.batch_size = torch.Size([])

    @classmethod
    def __new__(cls, *args, **kwargs):
        cls._inplace_update = True
        return super().__new__(cls)

    @property
    def action_spec(self) -> TensorSpec:
        return self._action_spec

    @action_spec.setter
    def action_spec(self, value: TensorSpec) -> None:
        self._action_spec = value

    @property
    def input_spec(self) -> TensorSpec:
        if self._input_spec is None:
            self._input_spec = CompositeSpec(action=self.action_spec)
        return self._input_spec

    @input_spec.setter
    def input_spec(self, value: TensorSpec) -> None:
        self._input_spec = value

    @property
    def reward_spec(self) -> TensorSpec:
        return self._reward_spec

    @reward_spec.setter
    def reward_spec(self, value: TensorSpec) -> None:
        self._reward_spec = value

    @property
    def observation_spec(self) -> TensorSpec:
        return self._observation_spec

    @observation_spec.setter
    def observation_spec(self, value: TensorSpec) -> None:
        self._observation_spec = value

    def step(self, tensordict: TensorDictBase) -> TensorDictBase:
        """Makes a step in the environment.
        Step accepts a single argument, tensordict, which usually carries an 'action' key which indicates the action
        to be taken.
        Step will call an out-place private method, _step, which is the method to be re-written by EnvBase subclasses.

        Args:
            tensordict (TensorDictBase): Tensordict containing the action to be taken.

        Returns:
            the input tensordict, modified in place with the resulting observations, done state and reward
            (+ others if needed).

        """

        # sanity check
        if tensordict.get("action").dtype is not self.action_spec.dtype:
            raise TypeError(
                f"expected action.dtype to be {self.action_spec.dtype} "
                f"but got {tensordict.get('action').dtype}"
            )

        tensordict.is_locked = True  # make sure _step does not modify the tensordict
        tensordict_out = self._step(tensordict)
        tensordict.is_locked = False

        if tensordict_out is tensordict:
            raise RuntimeError(
                "EnvBase._step should return outplace changes to the input "
                "tensordict. Consider emptying the TensorDict first (e.g. tensordict.empty() or "
                "tensordict.select()) inside _step before writing new tensors onto this new instance."
            )
        self.is_done = tensordict_out.get("done")

        self.observation_spec.type_check(tensordict_out)

        if tensordict_out._get_meta("reward").dtype is not self.reward_spec.dtype:
            raise TypeError(
                f"expected reward.dtype to be {self.reward_spec.dtype} "
                f"but got {tensordict_out.get('reward').dtype}"
            )

        if tensordict_out._get_meta("done").dtype is not torch.bool:
            raise TypeError(
                f"expected done.dtype to be torch.bool but got {tensordict_out.get('done').dtype}"
            )
        tensordict.update(tensordict_out, inplace=self._inplace_update)

        del tensordict_out
        return tensordict

    def forward(self, tensordict: TensorDictBase) -> TensorDictBase:
        raise NotImplementedError("EnvBase.forward is not implemented")

    @abc.abstractmethod
    def _step(
        self,
        tensordict: TensorDictBase,
    ) -> TensorDictBase:
        raise NotImplementedError

    @abc.abstractmethod
    def _reset(self, tensordict: TensorDictBase, **kwargs) -> TensorDictBase:
        raise NotImplementedError

    def reset(
        self,
        tensordict: Optional[TensorDictBase] = None,
        execute_step: bool = True,
        **kwargs,
    ) -> TensorDictBase:
        """Resets the environment.
        As for step and _step, only the private method `_reset` should be overwritten by EnvBase subclasses.

        Args:
            tensordict (TensorDictBase, optional): tensordict to be used to contain the resulting new observation.
                In some cases, this input can also be used to pass argument to the reset function.
            execute_step (bool, optional): if True, a `step_tensordict` is executed on the output TensorDict,
                hereby removing the `"next_"` prefixes from the keys.
            kwargs (optional): other arguments to be passed to the native
                reset function.
        Returns:
            a tensordict (or the input tensordict, if any), modified in place with the resulting observations.

        """
        tensordict_reset = self._reset(tensordict, **kwargs)
        if tensordict_reset is tensordict:
            raise RuntimeError(
                "EnvBase._reset should return outplace changes to the input "
                "tensordict. Consider emptying the TensorDict first (e.g. tensordict.empty() or "
                "tensordict.select()) inside _reset before writing new tensors onto this new instance."
            )
        if not isinstance(tensordict_reset, TensorDictBase):
            raise RuntimeError(
                f"env._reset returned an object of type {type(tensordict_reset)} but a TensorDict was expected."
            )

        self.is_done = tensordict_reset.get(
            "done",
            torch.zeros(self.batch_size, dtype=torch.bool, device=self.device),
        )
        if self.is_done:
            raise RuntimeError(
                f"Env {self} was done after reset. This is (currently) not allowed."
            )
        if execute_step:
            tensordict_reset = step_tensordict(
                tensordict_reset,
                exclude_done=False,
                exclude_reward=True,
                exclude_action=True,
            )
        if tensordict is not None:
            tensordict.update(tensordict_reset)
        else:
            tensordict = tensordict_reset
        return tensordict

    def numel(self) -> int:
        return prod(self.batch_size)

    def set_seed(self, seed: int, static_seed: bool = False) -> int:
        """Sets the seed of the environment and returns the next seed to be used (
        which is the input seed if a single environment is present)

        Args:
            seed (int): seed to be set
            static_seed (bool, optional): if True, the seed is not incremented.
                Defaults to False

        Returns:
            integer representing the "next seed": i.e. the seed that should be
            used for another environment if created concomittently to this environment.

        """
        if seed is not None:
            torch.manual_seed(seed)
        self._set_seed(seed)
        if seed is not None and not static_seed:
            new_seed = seed_generator(seed)
            seed = new_seed
        return seed

    def _set_seed(self, seed: Optional[int]):
        raise NotImplementedError

    def set_state(self):
        raise NotImplementedError

    def _assert_tensordict_shape(self, tensordict: TensorDictBase) -> None:
        if tensordict.batch_size != self.batch_size:
            raise RuntimeError(
                f"Expected a tensordict with shape==env.shape, "
                f"got {tensordict.batch_size} and {self.batch_size}"
            )

    def is_done_get_fn(self) -> bool:
        if self._is_done is None:
            self._is_done = torch.zeros(self.batch_size, device=self.device)
        return self._is_done.all()

    def is_done_set_fn(self, val: torch.Tensor) -> None:
        self._is_done = val

    is_done = property(is_done_get_fn, is_done_set_fn)

    def rand_step(self, tensordict: Optional[TensorDictBase] = None) -> TensorDictBase:
        """Performs a random step in the environment given the action_spec attribute.

        Args:
            tensordict (TensorDictBase, optional): tensordict where the resulting info should be written.

        Returns:
            a tensordict object with the new observation after a random step in the environment. The action will
            be stored with the "action" key.

        """
        if tensordict is None:
            tensordict = TensorDict({}, device=self.device, batch_size=self.batch_size)
        action = self.action_spec.rand(self.batch_size)
        tensordict.set("action", action)
        return self.step(tensordict)

    @property
    def specs(self) -> Specs:
        """

        Returns a Specs container where all the environment specs are contained.
        This feature allows one to create an environment, retrieve all of the specs in a single data container and then
        erase the environment from the workspace.

        """
        return Specs(self)

    def rollout(
        self,
        max_steps: int,
        policy: Optional[Callable[[TensorDictBase], TensorDictBase]] = None,
        callback: Optional[Callable[[TensorDictBase, ...], TensorDictBase]] = None,
        auto_reset: bool = True,
        auto_cast_to_device: bool = False,
        break_when_any_done: bool = True,
        return_contiguous: bool = True,
        tensordict: Optional[TensorDictBase] = None,
    ) -> TensorDictBase:
        """Executes a rollout in the environment.

        The function will stop as soon as one of the contained environments
        returns done=True.

        Args:
            max_steps (int): maximum number of steps to be executed. The actual number of steps can be smaller if
                the environment reaches a done state before max_steps have been executed.
            policy (callable, optional): callable to be called to compute the desired action. If no policy is provided,
                actions will be called using `env.rand_step()`
                default = None
            callback (callable, optional): function to be called at each iteration with the given TensorDict.
            auto_reset (bool, optional): if True, resets automatically the environment
                if it is in a done state when the rollout is initiated.
                Default is `True`.
            auto_cast_to_device (bool, optional): if True, the device of the tensordict is automatically cast to the
                policy device before the policy is used. Default is `False`.
            break_when_any_done (bool): breaks if any of the done state is True. Default is True.
            return_contiguous (bool): if False, a LazyStackedTensorDict will be returned. Default is True.
            tensordict (TensorDict, optional): if auto_reset is False, an initial
                tensordict must be provided.

        Returns:
            TensorDict object containing the resulting trajectory.

        """
        try:
            policy_device = next(policy.parameters()).device
        except AttributeError:
            policy_device = "cpu"

        env_device = self.device

        if auto_reset:
            if tensordict is not None:
                raise RuntimeError(
                    "tensordict cannot be provided when auto_reset is True"
                )
            tensordict = self.reset()
        elif tensordict is None:
            raise RuntimeError("tensordict must be provided when auto_reset is False")

        if policy is None:

            def policy(td):
                return td.set("action", self.action_spec.rand(self.batch_size))

        tensordicts = []
        if not self.is_done:
            for i in range(max_steps):
                if auto_cast_to_device:
                    tensordict = tensordict.to(policy_device)
                tensordict = policy(tensordict)
                if auto_cast_to_device:
                    tensordict = tensordict.to(env_device)
                tensordict = self.step(tensordict)
                tensordicts.append(tensordict.clone())
                if (
                    break_when_any_done and tensordict.get("done").any()
                ) or i == max_steps - 1:
                    break
                tensordict = step_tensordict(tensordict, keep_other=True)

                if callback is not None:
                    callback(self, tensordict)
        else:
            raise Exception("reset env before calling rollout!")

        out_td = torch.stack(tensordicts, len(self.batch_size))
        if return_contiguous:
            return out_td.contiguous()
        return out_td

<<<<<<< HEAD
=======
    def _select_observation_keys(self, tensordict: TensorDictBase) -> Iterator[str]:
        for key in tensordict.keys():
            if key.rfind("observation") >= 0:
                yield key

>>>>>>> de66dca4
    def _to_tensor(
        self,
        value: Union[dict, bool, float, torch.Tensor, np.ndarray],
        device: Optional[DEVICE_TYPING] = None,
        dtype: Optional[torch.dtype] = None,
    ) -> Union[torch.Tensor, dict]:
        if device is None:
            device = self.device

        if isinstance(value, dict):
            return {
                _key: self._to_tensor(_value, dtype=dtype, device=device)
                for _key, _value in value.items()
            }
        elif isinstance(value, (bool, Number)):
            value = np.array(value)

        if dtype is None and self.dtype is not None:
            dtype = self.dtype
        elif dtype is not None:
            dtype = dtype_map.get(dtype, dtype)
        else:
            dtype = value.dtype

        if not isinstance(value, torch.Tensor):
            if dtype is not None:
                try:
                    value = value.astype(dtype)
                except TypeError:
                    raise Exception(
                        "dtype must be a numpy-compatible dtype. Got {dtype}"
                    )
            value = torch.as_tensor(value, device=device)
        else:
            value = value.to(device)
        # if dtype is not None:
        #     value = value.to(dtype)
        return value

    def close(self):
        self.is_closed = True

    def __del__(self):
        # if del occurs before env has been set up, we don't want a recursion
        # error
        if "is_closed" in self.__dict__ and not self.is_closed:
            self.close()

    def to(self, device: DEVICE_TYPING) -> EnvBase:
        device = torch.device(device)
        if device == self.device:
            return self
        self.action_spec = self.action_spec.to(device)
        self.reward_spec = self.reward_spec.to(device)
        self.observation_spec = self.observation_spec.to(device)
        self.input_spec = self.input_spec.to(device)

        self.is_done = self.is_done.to(device)
        self.device = device
        return self

    def fake_tensordict(self) -> TensorDictBase:
        """
        Returns a fake tensordict with key-value pairs that match in shape, device
        and dtype what can be expected during an environment rollout.

        """
        input_spec = self.input_spec
        fake_input = input_spec.rand()
        observation_spec = self.observation_spec
        fake_obs = observation_spec.rand()
        fake_obs_step = step_tensordict(fake_obs)
        reward_spec = self.reward_spec
        fake_reward = reward_spec.rand()
        fake_td = TensorDict(
            {
                **fake_obs_step,
                **fake_obs,
                **fake_input,
                "reward": fake_reward,
                "done": fake_reward.to(torch.bool),
            },
            batch_size=self.batch_size,
        )
        return fake_td


class _EnvWrapper(EnvBase, metaclass=abc.ABCMeta):
    """Abstract environment wrapper class.

    Unlike EnvBase, _EnvWrapper comes with a `_build_env` private method that will be called upon instantiation.
    Interfaces with other libraries should be coded using _EnvWrapper.

    It is possible to directly query attributed from the nested environment it its name does not conflict with
    an attribute of the wrapper:
        >>> env = SomeWrapper(...)
        >>> custom_attribute0 = env._env.custom_attribute
        >>> custom_attribute1 = env.custom_attribute
        >>> assert custom_attribute0 is custom_attribute1  # should return True

    """

    git_url: str = ""
    available_envs: Dict[str, Any] = {}
    libname: str = ""

    def __init__(
        self,
        *args,
        dtype: Optional[np.dtype] = None,
        device: DEVICE_TYPING = "cpu",
        batch_size: Optional[torch.Size] = None,
        **kwargs,
    ):
        super().__init__(
            device=device,
            dtype=dtype,
            batch_size=batch_size,
        )
        if len(args):
            raise ValueError(
                "`_EnvWrapper.__init__` received a non-empty args list of arguments."
                "Make sure only keywords arguments are used when calling `super().__init__`."
            )

        frame_skip = kwargs.get("frame_skip", 1)
        if "frame_skip" in kwargs:
            del kwargs["frame_skip"]
        self.frame_skip = frame_skip
        # this value can be changed if frame_skip is passed during env construction
        self.wrapper_frame_skip = frame_skip

        self._constructor_kwargs = kwargs
        self._check_kwargs(kwargs)
        self._env = self._build_env(**kwargs)  # writes the self._env attribute
        self._make_specs(self._env)  # writes the self._env attribute
        self.is_closed = False
        self._init_env()  # runs all the steps to have a ready-to-use env

    @abc.abstractmethod
    def _check_kwargs(self, kwargs: Dict):
        raise NotImplementedError

    def __getattr__(self, attr: str) -> Any:
        if attr in self.__dir__():
            return self.__getattribute__(
                attr
            )  # make sure that appropriate exceptions are raised

        elif attr.startswith("__"):
            raise AttributeError(
                "passing built-in private methods is "
                f"not permitted with type {type(self)}. "
                f"Got attribute {attr}."
            )

        elif "_env" in self.__dir__():
            env = self.__getattribute__("_env")
            return getattr(env, attr)
        super().__getattr__(attr)

        raise AttributeError(
            f"env not set in {self.__class__.__name__}, cannot access {attr}"
        )

    def _init_env(self) -> Optional[int]:
        """Runs all the necessary steps such that the environment is ready to use.

        This step is intended to ensure that a seed is provided to the environment (if needed) and that the environment
        is reset (if needed). For instance, DMControl envs require the env to be reset before being used, but Gym envs
        don't.

        Returns:
            the resulting seed

        """
        raise NotImplementedError

    @abc.abstractmethod
    def _build_env(self, **kwargs) -> "gym.Env":  # noqa: F821
        """Creates an environment from the target library and stores it with the `_env` attribute.

        When overwritten, this function should pass all the required kwargs to the env instantiation method.

        """
        raise NotImplementedError

    @abc.abstractmethod
    def _make_specs(self, env: "gym.Env") -> None:  # noqa: F821
        raise NotImplementedError

    def close(self) -> None:
        """Closes the contained environment if possible."""
        self.is_closed = True
        try:
            self._env.close()
        except AttributeError:
            pass

    def set_seed(
        self, seed: Optional[int] = None, static_seed: bool = False
    ) -> Optional[int]:
        if seed is not None:
            torch.manual_seed(seed)
        self._set_seed(seed)
        if seed is not None and not static_seed:
            new_seed = seed_generator(seed)
            seed = new_seed
        return seed

    @abc.abstractmethod
    def _set_seed(self, seed: Optional[int]):
        raise NotImplementedError


def make_tensordict(
    env: _EnvWrapper,
    policy: Optional[Callable[[TensorDictBase, ...], TensorDictBase]] = None,
) -> TensorDictBase:
    """
    Returns a zeroed-tensordict with fields matching those required for a full step
    (action selection and environment step) in the environment

    Args:
        env (_EnvWrapper): environment defining the observation, action and reward space;
        policy (Callable, optional): policy corresponding to the environment.

    """
    with torch.no_grad():
        tensordict = env.reset()
        if policy is not None:
            tensordict = tensordict.unsqueeze(0)
            tensordict = policy(tensordict)
            tensordict = tensordict.squeeze(0)
        else:
            tensordict.set("action", env.action_spec.rand(), inplace=False)
        tensordict = env.step(tensordict)
        return tensordict.zero_()<|MERGE_RESOLUTION|>--- conflicted
+++ resolved
@@ -8,11 +8,7 @@
 import abc
 from copy import deepcopy
 from numbers import Number
-<<<<<<< HEAD
-from typing import Any, Callable, Optional, Union, Dict
-=======
-from typing import Any, Callable, Iterator, Optional, Union, Dict, Sequence
->>>>>>> de66dca4
+from typing import Any, Callable, Optional, Union, Dict, Sequence
 
 import numpy as np
 import torch
@@ -538,14 +534,6 @@
             return out_td.contiguous()
         return out_td
 
-<<<<<<< HEAD
-=======
-    def _select_observation_keys(self, tensordict: TensorDictBase) -> Iterator[str]:
-        for key in tensordict.keys():
-            if key.rfind("observation") >= 0:
-                yield key
-
->>>>>>> de66dca4
     def _to_tensor(
         self,
         value: Union[dict, bool, float, torch.Tensor, np.ndarray],
